--- conflicted
+++ resolved
@@ -29,14 +29,7 @@
     ZERO_OPTIMIZATION_OPTIMIZER_STATES, ZERO_OPTIMIZATION_GRADIENTS
 from deepspeed.runtime.csr_tensor import CSRTensor
 import deepspeed.runtime.lr_schedules as lr_schedules
-<<<<<<< HEAD
-from deepspeed.utils import logger
-=======
-
-from deepspeed.ops.lamb import FusedLamb
-
 from deepspeed.utils import logger, log_dist
->>>>>>> f840ddff
 from deepspeed.utils.timer import ThroughputTimer, SynchronizedWallClockTimer
 
 from .utils import ensure_directory_exists
@@ -385,7 +378,7 @@
             self.lr_scheduler = lr_scheduler
         else:
             if self.global_rank == 0:
-                logger.warning('DeepSpeed using client LR scheduler')
+                logger.info('DeepSpeed using client LR scheduler')
             self.lr_scheduler = client_lr_scheduler
         log_dist(f'DeepSpeed LR Scheduler = {self.lr_scheduler}', ranks=[0])
 
@@ -529,17 +522,10 @@
                 assert self.zero_allow_untested_optimizer(), \
                     'You are using an untested ZeRO Optimizer. Please add <"zero_allow_untested_optimizer": true> in the configuration file to use it.'
 
-<<<<<<< HEAD
-                logger.warning(
-                    "**** You are using ZeRO with an untested optimizer, proceed with caution *****"
-                )
-
-=======
                 if self.global_rank == 0:
                     logger.warning(
                         "**** You are using ZeRO with an untested optimizer, proceed with caution *****"
                     )
->>>>>>> f840ddff
             self.optimizer = self._configure_zero_optimizer(basic_optimizer)
         elif self.amp_enabled():
             assert not self.fp16_enabled(), "Cannot enable both amp with (legacy) fp16 mode"
@@ -881,11 +867,10 @@
                                                max_norm=self.gradient_clipping())
         self.optimizer.step()
 
-        report_progress = self.global_rank == 0 if self.global_rank else True
-
         #zero grad in basic optimizer could be unreliable and may not exhibit
         #the behaviour that we want
-        if not any([self.zero_optimization(), self.fp16_enabled(), self.amp_enabled()]):
+        if not self.zero_optimization() and not self.fp16_enabled(
+        ) and not self.amp_enabled():
             self.zero_grad()
         else:
             self.optimizer.zero_grad()
@@ -920,45 +905,7 @@
 
         # Update the model when we reach gradient accumulation boundaries
         if self.is_gradient_accumulation_boundary():
-<<<<<<< HEAD
-
-            if self.gradient_clipping() > 0.0:
-                if not self.fp16_enabled() and not self.amp_enabled():
-                    self.clip_fp32_gradients()
-                elif self.amp_enabled():
-                    # AMP's recommended way of doing clipping
-                    # https://nvidia.github.io/apex/advanced.html#gradient-clipping
-                    master_params = amp.master_params(self.optimizer)
-                    torch.nn.utils.clip_grad_norm_(parameters=master_params,
-                                                   max_norm=self.gradient_clipping())
-            self.optimizer.step()
-
-            #zero grad in basic optimizer could be unreliable and may not exhibit
-            #the behaviour that we want
-            if not self.zero_optimization() and not self.fp16_enabled(
-            ) and not self.amp_enabled():
-                self.zero_grad()
-            else:
-                self.optimizer.zero_grad()
-
-            # Check overlow here since in DS fp16 optimizer, the overflow is updated in above step() function.
-            overflow = False
-            if hasattr(self.optimizer, 'overflow'):
-                overflow = self.optimizer.overflow
-
-            if overflow:
-                self.skipped_steps += 1
-            else:
-                if self.lr_scheduler is not None:
-                    self.lr_scheduler.step()
-                if report_progress and (self.global_steps +
-                                        1) % self.steps_per_print() == 0:
-                    self._report_progress(self.global_steps + 1)
-
-            self.global_steps += 1
-=======
             self._take_model_step()
->>>>>>> f840ddff
 
         self.tput_timer.stop(report_progress)
 
