--- conflicted
+++ resolved
@@ -12,10 +12,6 @@
 
 from deepspeed.utils import logger
 from .. import utils as ds_utils
-<<<<<<< HEAD
-=======
-#import deepspeed.runtime.utils as ds_utils
->>>>>>> 13c64416
 from ..activation_checkpointing import checkpointing
 from .topology import PipeDataParallelTopology, PipelineParallelGrid
 
@@ -82,18 +78,8 @@
         self.tied_weight_attr = tied_weight_attr
 
 
-<<<<<<< HEAD
 class PipelineModule(nn.Module):
-    """ Base class for modules to be parallelized with pipeline parallelism.
-=======
-class LayerType(enum.Enum):
-    Module = 0
-    Func = 1
-
-
-class PipelineModule(nn.Module):
-    """ Abstract base class for modules to be parallelized with pipeline parallelism.
->>>>>>> 13c64416
+    """Base class for modules to be parallelized with pipeline parallelism.
 
     Users should subclass PipelineModule and provide layer_specs(), which returns a list
     of LayerSpec objects. Thes sequence of layers represents the pipeline-parallel model.
@@ -202,18 +188,6 @@
         self.activation_checkpoint_interval = activation_checkpoint_interval
         self.activation_checkpoint_func = activation_checkpoint_func
 
-<<<<<<< HEAD
-=======
-    def layer_specs(self):
-        """Should return a list of LayerSpec objects. Subclasses must provide
-        this as a representation of their module.
-
-        Note that this may be called multiple times before build().
-        """
-        raise RuntimeError('must subclass layer_specs')
-        pass
-
->>>>>>> 13c64416
     def _build(self):
         specs = self._layer_specs
 
