--- conflicted
+++ resolved
@@ -106,16 +106,9 @@
                                         fp16=True,
                                         train_batch=False):
     dtype = torch.half if fp16 else torch.float32
-<<<<<<< HEAD
     ds_model, _, _, _ = deepspeed.initialize(args=args,
                                              model=model,
                                              model_parameters=model.parameters())
-=======
-    ds_model, _, _,_ = deepspeed.initialize(args=args,
-                                            model=model,
-                                            model_parameters=model.parameters())
-
->>>>>>> f840ddff
     data_loader = random_dataloader(model=ds_model,
                                     total_samples=50,
                                     hidden_dim=hidden_dim,
@@ -140,15 +133,9 @@
 
     trained_model.save_checkpoint(save_folder, save_tag)
 
-<<<<<<< HEAD
     loaded_model, _, _, _ = deepspeed.initialize(args=args,
                                                  model=model,
                                                  model_parameters=model.parameters())
-=======
-    loaded_model, _, _,_ = deepspeed.initialize(args=args,
-                                                model=model,
-                                                model_parameters=model.parameters())
->>>>>>> f840ddff
 
     loaded_model.load_checkpoint(save_folder,
                                  save_tag,
