--- conflicted
+++ resolved
@@ -11,20 +11,21 @@
     url: https://github.com/microsoft/DeepSpeed
 
 lnav:
-<<<<<<< HEAD
   - title: "Feature Overview"
     url: /features/
-=======
-  - title: "DeepSpeed Documentation"
->>>>>>> 4d735946
   - title: "Getting Started"
     url: /getting-started/
     children:
       - title: "Installation"
         url: /getting-started/#installation
-      - title: "Configuration"
-        url: /getting-started/#deepspeed-configuration
-<<<<<<< HEAD
+      - title: "Writing Models"
+        url: /getting-started/#writing-deepspeed-models
+      - title: "Training"
+        url: /getting-started/#training
+      - title: "Launching"
+        url: /getting-started/#launching-deepspeed-training
+  - title: "Configuration"
+    url: /docs/config_json/
   - title: "Tutorials"
     url: /tutorials/
     children:
@@ -37,8 +38,4 @@
       - title: "Learning Rate Range Test"
         url: /tutorials/lrrt/
   - title: "Contributing"
-    url: /contributing/
-=======
-  - title: "DeepSpeed Features"
-    url: /features/
->>>>>>> 4d735946
+    url: /contributing/