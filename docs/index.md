---
layout: single
toc: true
toc_label: "Contents"
---

DeepSpeed is a deep learning optimization library that makes distributed training easy,
efficient, and effective.

<p align="center"><i><b>10x Larger Models</b></i></p>
<p align="center"><i><b>10x Faster Training</b></i></p>
<p align="center"><i><b>Minimal Code Change</b></i></p>

DeepSpeed delivers extreme-scale model training for everyone, from data scientists training on massive supercomputers to those training on low-end clusters or even on a single GPU:
* Extreme scale: Using current generation of GPU clusters with hundreds of devices,  3D parallelism of DeepSpeed can efficiently train deep learning models with trillions of parameters.  
* Extremely memory efficient: With just a single GPU, ZeRO-Offload of DeepSpeed can train models with over 10B parameters, 10x bigger than the state of arts, democratizing multi-billion-parameter model training such that many deep learning scientists can explore bigger and better models.
* Extremely long sequence length: Sparse attention of DeepSpeed powers an order-of-magnitude longer input sequence and obtains up to 6x faster execution comparing with dense transformers.  
* Extremely communication efficient: 3D parallelism improves communication efficiency allows users to train multi-billion-parameter models 2–7x faster on clusters with limited network bandwidth.  1-bit Adam reduces communication volume by up to 5x while achieving similar convergence efficiency to Adam, allowing for scaling to different types of GPU clusters and networks.

Early adopters of DeepSpeed have already produced
a language model (LM) with over 17B parameters called
[Turing-NLG](https://www.microsoft.com/en-us/research/blog/turing-nlg-a-17-billion-parameter-language-model-by-microsoft),
establishing a new SOTA in the LM category.

DeepSpeed is an important part of Microsoft’s new
[AI at Scale](https://www.microsoft.com/en-us/research/project/ai-at-scale/)
initiative to enable next-generation AI capabilities at scale, where you can find more
information [here](https://innovation.microsoft.com/en-us/exploring-ai-at-scale).

# What's New?
* [2020/09/10] [DeepSpeed: Extreme-scale model training for everyone]({{ site.press_release_v3 }})
  * [Powering 10x longer sequences and 6x faster execution through DeepSpeed Sparse Attention](https://www.deepspeed.ai/news/2020/09/08/sparse-attention-news.html)
<<<<<<< HEAD
  * [Training a trillion parameters with pipeline parallelism](https://www.deepspeed.ai/news/2020/09/09/pipeline-parallelism.html)
=======
  * [Training a trillion parameters with pipeline parallelism](https://www.deepspeed.ai/news/2020/09/08/pipeline-parallelism.html)
>>>>>>> 252b2932
  * [Up to 5x less communication and 3.4x faster training through 1-bit Adam](https://www.deepspeed.ai/news/2020/09/08/onebit-adam-news.html)
  * [10x bigger model training on a single GPU with ZeRO-Offload](https://www.deepspeed.ai/news/2020/09/08/ZeRO-Offload.html)

# Why DeepSpeed?
Training advanced deep learning models is challenging. Beyond model design,
model scientists also need to set up the state-of-the-art training techniques
such as distributed training, mixed precision, gradient accumulation, and
checkpointing. Yet still, scientists may not achieve the desired system
performance and convergence rate. Large model sizes are even more challenging:
a large model easily runs out of memory with pure data parallelism and it is
difficult to use model parallelism. DeepSpeed addresses these challenges to
accelerate model development *and* training.

## Distributed, Effective, and Efficient Training with Ease
The DeepSpeed API is a lightweight wrapper on [PyTorch](https://pytorch.org/). This
means that you can use everything you love in PyTorch and without learning a new
platform. In addition, DeepSpeed manages all of the boilerplate state-of-the-art
training techniques, such as distributed training, mixed precision, gradient
accumulation, and checkpoints so that you can focus on your model development. Most
importantly, you can leverage the distinctive efficiency and effectiveness benefit of
DeepSpeed to boost speed and scale with just a few lines of code changes to your PyTorch
models.

## Speed
DeepSpeed achieves high performance and fast convergence through a combination of
efficiency optimizations on compute/communication/memory/IO and effectiveness
optimizations on advanced hyperparameter tuning and optimizers. For example:

* <span style="color:dodgerblue">DeepSpeed trains BERT-large to parity in 44
  mins using 1024 V100 GPUs (64 DGX-2 boxes) and in 2.4 hours using 256 GPUs
  (16 DGX-2 boxes).</span>

  **BERT-large Training Times**

  | Devices        | Source    |        Training Time  |
  | -------------- | --------- | ---------------------:|
  | 1024 V100 GPUs | DeepSpeed |             **44** min|
  | 256 V100 GPUs  | DeepSpeed |             **2.4** hr|
  | 64 V100 GPUs   | DeepSpeed |            **8.68** hr|
  | 16 V100 GPUs   | DeepSpeed |           **33.22** hr|

  *BERT codes and tutorials will be available soon.*

* DeepSpeed trains GPT2 (1.5 billion parameters) 3.75x faster than state-of-art, NVIDIA
  Megatron on Azure GPUs.

  *Read more*: [GPT tutorial](/tutorials/megatron/)



## Memory efficiency
DeepSpeed provides memory-efficient data parallelism and enables training models without
model parallelism. For example, DeepSpeed can train models with up to 13 billion parameters on
a single GPU. In comparison, existing frameworks (e.g.,
PyTorch's Distributed Data Parallel) run out of memory with 1.4 billion parameter models.

DeepSpeed reduces the training memory footprint through a novel solution called Zero
Redundancy Optimizer (ZeRO). Unlike basic data parallelism where memory states are
replicated across data-parallel processes, ZeRO partitions model states and gradients to save
significant memory. Furthermore, it also reduces activation memory and fragmented memory.
The current implementation (ZeRO-2) reduces memory by up to
8x relative to the state-of-art. You can read more about ZeRO in our [paper](https://arxiv.org/abs/1910.02054), and
in our blog posts related to
[ZeRO-1](https://www.microsoft.com/en-us/research/blog/zero-deepspeed-new-system-optimizations-enable-training-models-with-over-100-billion-parameters/) and [ZeRO-2](https://www.microsoft.com/en-us/research/blog/zero-2-deepspeed-shattering-barriers-of-deep-learning-speed-scale/).

With this impressive memory reduction, early adopters of DeepSpeed have already
produced  a language model (LM) with over 17B parameters called
<a href="https://www.microsoft.com/en-us/research/blog/turing-nlg-a-17-billion-parameter-language-model-by-microsoft">
<span style="color:dodgerblue">Turing-NLG</span></a>,
establishing a new SOTA in the LM category.

For model scientists with limited GPU resources, ZeRO-Offload leverages both CPU and GPU memory for training large models. Using a machine with **a single GPU**, our users can run **models of up to 13 billion parameters** without running out of memory, 10x bigger than the existing approaches, while obtaining competitive throughput. This feature democratizes multi-billion-parameter model training and opens the window for many deep learning practitioners to explore bigger and better models.

## Scalability
DeepSpeed supports efficient data parallelism, model parallelism, pipeline parallelism and their
combinations, which we call 3D parallelism.
* <span style="color:dodgerblue">3D parallelism of DeepSpeed provides system support to run models with trillions of parameters, read more in our [press-release]({{ site.press_release_v3 }}) and [tutorial](/tutorials/pipeline).</span>
* <span style="color:dodgerblue">DeepSpeed can run large models more efficiently, up to 10x
  faster for models with
  various sizes spanning 1.5B to hundred billion.</span> More specifically, the data parallelism powered by ZeRO
  is complementary and can be combined with different types of model parallelism.  It allows
  DeepSpeed to fit models using lower degree of model parallelism and higher batch size, offering
  significant performance gains compared to using model parallelism alone.

  *Read more*: [ZeRO paper](https://arxiv.org/abs/1910.02054),
  and [GPT tutorial](/tutorials/megatron).

![DeepSpeed Speedup](/assets/images/deepspeed-speedup.png)
<p align="center">
<em>The figure depicts system throughput improvements of DeepSpeed (combining ZeRO-powered data parallelism with model parallelism of NVIDIA Megatron-LM) over using Megatron-LM alone.</em>
</p>

## Communication efficiency
Pipeline parallelism of DeepSpeed reduce communication volume during distributed training, which allows users to train multi-billion-parameter models 2–7x faster on clusters with limited network bandwidth.
![PP Figure](/assests/images/pp-lowbw-gpt2.png)

1-bit Adam reduces communication volume by up to 5x while achieving similar convergence efficiency to Adam, allowing for scaling to different types of GPU clusters and networks.  [Read more here](https://www.deepspeed.ai/news/2020/09/08/onebit-adam-blog-post.html).

## Supporting long sequence length
DeepSpeed offers sparse attention kernels—an instrumental technology to support long sequences of model inputs, whether for text, image, or sound. Compared with the classic dense Transformers, it powers **an order-of-magnitude longer input sequence** and obtains up to 6x faster execution with comparable accuracy. It also outperforms state-of-the-art sparse implementations with 1.5–3x faster execution. Furthermore, our sparse kernels support efficient execution of flexible sparse format and empower users to innovate on their custom sparse structures.  [Read more here](https://www.deepspeed.ai/news/2020/09/08/sparse-attention.html).


## Fast convergence for effectiveness
DeepSpeed supports advanced hyperparameter tuning and large batch size
optimizers such as [LAMB](https://arxiv.org/abs/1904.00962). These improve the
effectiveness of model training and reduce the number of samples required to
convergence to desired accuracy.

*Read more*: [Tuning tutorial](/tutorials/1Cycle).


## Good Usability
Only a few lines of code changes are needed to enable a PyTorch model to use DeepSpeed and ZeRO. Compared to current model parallelism libraries, DeepSpeed does not require a code redesign or model refactoring. It also does not put limitations on model dimensions (such as number of attention heads, hidden sizes, and others), batch size, or any other training parameters. For models of up to 13 billion parameters, you can use ZeRO-powered data parallelism conveniently without requiring model parallelism, while in contrast, standard data parallelism will run out of memory for models with more than 1.4 billion parameters. In addition, DeepSpeed conveniently supports flexible combination of ZeRO-powered data parallelism with custom model parallelisms, such as tensor slicing of NVIDIA's Megatron-LM.


## Features

Below we provide a brief feature list, see our detailed [feature overview](https://www.deepspeed.ai/features/) for descriptions and usage.

* [Distributed Training with Mixed Precision](https://www.deepspeed.ai/features/#distributed-training-with-mixed-precision)
  * 16-bit mixed precision
  * Single-GPU/Multi-GPU/Multi-Node
* [Model Parallelism](https://www.deepspeed.ai/features/#model-parallelism)
  * Support for Custom Model Parallelism
  * Integration with Megatron-LM
* [Pipeline Parallelism](https://www.deepspeed.ai/tutorials/pipeline/)
  * 3D Parallelism
* [The Zero Redundancy Optimizer (ZeRO)](https://www.deepspeed.ai/tutorials/zero/)
  * Optimizer State and Gradient Partitioning
  * Activation Partitioning
  * Constant Buffer Optimization
  * Contiguous Memory Optimization
* [ZeRO-Offload](https://www.deepspeed.ai/tutorials/zero-offload/)
  * Leverage both CPU/GPU memory for model training
  * Support 10B model training on a single GPU
* [Ultra-fast dense transformer kernels](https://www.deepspeed.ai/news/2020/05/18/bert-record.html)
* [Sparse attention](https://www.deepspeed.ai/news/2020/09/08/sparse-attention.html)
<<<<<<< HEAD
  * Memory- and compute-efficient sparse kernels 
=======
  * Memory- and compute-efficient sparse kernels
>>>>>>> 252b2932
  * Support 10x long sequences than dense
  * Flexible support to different sparse structures
* [1-bit Adam](https://www.deepspeed.ai/news/2020/09/08/onebit-adam-blog-post.html)
  * Custom communication collective
  * Up to 5x communication volume saving
* [Additional Memory and Bandwidth Optimizations](https://www.deepspeed.ai/features/#additional-memory-and-bandwidth-optimizations)
  * Smart Gradient Accumulation
  * Communication/Computation Overlap
* [Training Features](https://www.deepspeed.ai/features/#training-features)
  * Simplified training API
  * Gradient Clipping
  * Automatic loss scaling with mixed precision
* [Training Optimizers](https://www.deepspeed.ai/features/#training-optimizers)
  * Fused Adam optimizer and arbitrary `torch.optim.Optimizer`
  * Memory bandwidth optimized FP16 Optimizer
  * Large Batch Training with LAMB Optimizer
  * Memory efficient Training with ZeRO Optimizer
  * CPU-Adam
* [Training Agnostic Checkpointing](https://www.deepspeed.ai/features/#training-agnostic-checkpointing)
* [Advanced Parameter Search](https://www.deepspeed.ai/features/#advanced-parameter-search)
  * Learning Rate Range Test
  * 1Cycle Learning Rate Schedule
* [Simplified Data Loader](https://www.deepspeed.ai/features/#simplified-data-loader)
* [Performance Analysis and Debugging](https://www.deepspeed.ai/features/#performance-analysis-and-debugging)


# Contributing
DeepSpeed welcomes your contributions! Please see our
[contributing](/contributing/) guide for more details on formatting, testing,
etc.

## Contributor License Agreement
This project welcomes contributions and suggestions. Most contributions require you to
agree to a Contributor License Agreement (CLA) declaring that you have the right to, and
actually do, grant us the rights to use your contribution. For details, visit
https://cla.opensource.microsoft.com.

When you submit a pull request, a CLA bot will automatically determine whether you need
to provide a CLA and decorate the PR appropriately (e.g., status check, comment). Simply
follow the instructions provided by the bot. You will only need to do this once across
all repos using our CLA.

## Code of Conduct
This project has adopted the [Microsoft Open Source Code of
Conduct](https://opensource.microsoft.com/codeofconduct/). For more information see the
[Code of Conduct FAQ](https://opensource.microsoft.com/codeofconduct/faq/) or contact
[opencode@microsoft.com](mailto:opencode@microsoft.com) with any additional questions or
comments.

# Publications
1. Samyam Rajbhandari, Jeff Rasley, Olatunji Ruwase, Yuxiong He. (2019) ZeRO: Memory Optimization Towards Training A Trillion Parameter Models. [ArXiv:1910.02054](https://arxiv.org/abs/1910.02054)<|MERGE_RESOLUTION|>--- conflicted
+++ resolved
@@ -30,11 +30,7 @@
 # What's New?
 * [2020/09/10] [DeepSpeed: Extreme-scale model training for everyone]({{ site.press_release_v3 }})
   * [Powering 10x longer sequences and 6x faster execution through DeepSpeed Sparse Attention](https://www.deepspeed.ai/news/2020/09/08/sparse-attention-news.html)
-<<<<<<< HEAD
-  * [Training a trillion parameters with pipeline parallelism](https://www.deepspeed.ai/news/2020/09/09/pipeline-parallelism.html)
-=======
   * [Training a trillion parameters with pipeline parallelism](https://www.deepspeed.ai/news/2020/09/08/pipeline-parallelism.html)
->>>>>>> 252b2932
   * [Up to 5x less communication and 3.4x faster training through 1-bit Adam](https://www.deepspeed.ai/news/2020/09/08/onebit-adam-news.html)
   * [10x bigger model training on a single GPU with ZeRO-Offload](https://www.deepspeed.ai/news/2020/09/08/ZeRO-Offload.html)
 
@@ -172,11 +168,7 @@
   * Support 10B model training on a single GPU
 * [Ultra-fast dense transformer kernels](https://www.deepspeed.ai/news/2020/05/18/bert-record.html)
 * [Sparse attention](https://www.deepspeed.ai/news/2020/09/08/sparse-attention.html)
-<<<<<<< HEAD
-  * Memory- and compute-efficient sparse kernels 
-=======
   * Memory- and compute-efficient sparse kernels
->>>>>>> 252b2932
   * Support 10x long sequences than dense
   * Flexible support to different sparse structures
 * [1-bit Adam](https://www.deepspeed.ai/news/2020/09/08/onebit-adam-blog-post.html)
